--- conflicted
+++ resolved
@@ -13,7 +13,6 @@
 import java.util.List;
 import java.util.Scanner;
 import java.util.Set;
-import java.util.function.Consumer;
 import java.util.function.IntConsumer;
 
 import static org.beehive.gpullama3.LlamaApp.SHOW_PERF_INTERACTIVE;
@@ -54,7 +53,8 @@
      * Wrapper for invoking the model-specific forward pass via InferenceCore.
      *
      * <p>
-     * Delegates to the appropriate InferenceCore method based on the model type (e.g., {@code forwardJava}, {@code forwardJavaQwen3}).
+     * Delegates to the appropriate InferenceCore method based on the model type
+     * (e.g., {@code forwardJava}, {@code forwardJavaQwen3}).
      * </p>
      */
     void forward(State state, int token, int position);
@@ -69,7 +69,6 @@
 
     /**
      * Model agnostic default implementation for interactive mode.
-     *
      * @param sampler
      * @param options
      */
@@ -182,7 +181,6 @@
 
     /**
      * Model agnostic default implementation for instruct mode.
-     *
      * @param sampler
      * @param options
      */
@@ -246,83 +244,11 @@
 
         String responseText = "";
         if (!options.stream()) {
-<<<<<<< HEAD
-            responseText = tokenizer().decode(responseTokens);
-        }
-
-        if (tornadoVMPlan != null) {
-            tornadoVMPlan.freeTornadoExecutionPlan();
-        }
-
-        return responseText;
-    }
-
-    /**
-     * Model agnostic default implementation for instruct mode.
-     *
-     * @param sampler
-     * @param options
-     */
-    default String runInstructOnceLangChain4J(Sampler sampler, Options options, Consumer<String> tokenCallback) {
-        State state = createNewState();
-        ChatFormat chatFormat = chatFormat();
-        TornadoVMMasterPlan tornadoVMPlan = null;
-
-        List<Integer> promptTokens = new ArrayList<>();
-
-        if (!getModelType().equals(ModelType.QWEN_3) && !getModelType().equals(ModelType.PHI_3)) {
-            promptTokens.add(chatFormat.getBeginOfText());
-=======
-            String responseText = tokenizer().decode(responseTokens);
+             responseText = tokenizer().decode(responseTokens);
             // Add the forced <think>\n prefix for non-streaming output
             if (shouldIncludeReasoning()) {
                 responseText = "<think>\n" + responseText;
             }
-            System.out.println(responseText);
->>>>>>> efbe2610
-        }
-
-        if (options.systemPrompt() != null) {
-            promptTokens.addAll(chatFormat.encodeMessage(new ChatFormat.Message(ChatFormat.Role.SYSTEM, options.systemPrompt())));
-        }
-
-        // Initialize TornadoVM plan once at the beginning if GPU path is enabled
-        if (Options.getDefaultOptions().useTornadovm() && tornadoVMPlan == null) {
-            tornadoVMPlan = TornadoVMMasterPlan.initializeTornadoVMPlan(state, this);
-        }
-
-        promptTokens.addAll(chatFormat.encodeMessage(new ChatFormat.Message(ChatFormat.Role.USER, options.prompt())));
-        promptTokens.addAll(chatFormat.encodeHeader(new ChatFormat.Message(ChatFormat.Role.ASSISTANT, "")));
-
-        List<Integer> responseTokens;
-
-        IntConsumer tokenConsumer = token -> {
-            if (tokenizer().shouldDisplayToken(token)) {
-                String piece = tokenizer().decode(List.of(token));
-                if (options.stream() && tokenCallback != null) {
-                    tokenCallback.accept(piece);  // ✅ send to LangChain4j handler
-                }
-            }
-        };
-
-        Set<Integer> stopTokens = chatFormat.getStopTokens();
-
-        if (Options.getDefaultOptions().useTornadovm()) {
-            // GPU path using TornadoVM Call generateTokensGPU without the token consumer parameter
-            responseTokens = generateTokensGPU(state, 0, promptTokens, stopTokens, options.maxTokens(), sampler, options.echo(), options.stream() ? tokenConsumer : null, tornadoVMPlan);
-        } else {
-            // CPU path
-            responseTokens = generateTokens(state, 0, promptTokens, stopTokens, options.maxTokens(), sampler, options.echo(), tokenConsumer);
-        }
-
-        if (!responseTokens.isEmpty() && stopTokens.contains(responseTokens.getLast())) {
-            responseTokens.removeLast();
-        }
-
-        String responseText = tokenizer().decode(responseTokens);
-
-        if (!options.stream()) {
-            responseText = tokenizer().decode(responseTokens);
         }
 
         if (tornadoVMPlan != null) {
